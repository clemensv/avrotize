from distutils.dir_util import copy_tree
from unittest.mock import patch
import unittest
import os
import shutil
import subprocess
import sys
import tempfile
from os import path, getcwd

import pytest

from avrotize.avrotocsharp import convert_avro_to_csharp
from avrotize.jsonstoavro import convert_jsons_to_avro

current_script_path = os.path.abspath(__file__)
project_root = os.path.dirname(os.path.dirname(current_script_path))
sys.path.append(project_root)


class TestAvroToCSharp(unittest.TestCase):
    
<<<<<<< HEAD
    def run_convert_avsc_to_csharp(self, avsc_name, system_text_json_annotation=False, newtonsoft_json_annotation=False, avro_annotation=False, system_xml_annotation=False, pascal_properties=False, protobuf_net_annotation=False):
=======
    # Timeout in seconds for dotnet commands
    DOTNET_TIMEOUT = 120
    
    def run_convert_avsc_to_csharp(self, avsc_name, system_text_json_annotation=False, newtonsoft_json_annotation=False, avro_annotation=False, system_xml_annotation=False, pascal_properties=False):
>>>>>>> 9af07c19
        """ Test converting an avsc file to C# """
        cwd = os.getcwd()
        avro_path = os.path.join(cwd, "test", "avsc", avsc_name + ".avsc")
        cs_path = os.path.join(tempfile.gettempdir(), "avrotize", avsc_name + "-cs")
        if os.path.exists(cs_path):
            shutil.rmtree(cs_path, ignore_errors=True)
        os.makedirs(cs_path, exist_ok=True)

        convert_avro_to_csharp(avro_path, cs_path, pascal_properties=pascal_properties, system_text_json_annotation=system_text_json_annotation, newtonsoft_json_annotation=newtonsoft_json_annotation, avro_annotation=avro_annotation, system_xml_annotation=system_xml_annotation, protobuf_net_annotation=protobuf_net_annotation)
        assert subprocess.check_call(
            ['dotnet', 'test'], cwd=cs_path, stdout=sys.stdout, stderr=sys.stderr, timeout=self.DOTNET_TIMEOUT) == 0
    
    def test_convert_address_avsc_to_csharp(self):
        """ Test converting an address.avsc file to C# """
        self.run_convert_avsc_to_csharp("address")
   
    def test_convert_address_avsc_to_csharp_annotated(self):
        for system_text_json_annotation in [True, False]:
            for newtonsoft_json_annotation in [True, False]:
                for avro_annotation in [True, False]:
                    for pascal_properties in [True, False]:
                        for system_xml_annotation in [True, False]:
                            self.run_convert_avsc_to_csharp("address", system_text_json_annotation=system_text_json_annotation, newtonsoft_json_annotation=newtonsoft_json_annotation, avro_annotation=avro_annotation, pascal_properties=pascal_properties, system_xml_annotation=system_xml_annotation)

    def test_convert_address_avsc_to_csharp_protobuf_net(self):
        self.run_convert_avsc_to_csharp("address", pascal_properties=True, protobuf_net_annotation=True)

                                        
    def test_convert_enumfield_avsc_to_csharp_annotated(self):
        """ Test converting an enumfield.avsc file to C# """
        for system_text_json_annotation in [True, False]:
            for newtonsoft_json_annotation in [True, False]:
                for avro_annotation in [True, False]:
                    for pascal_properties in [True, False]:
                        for system_xml_annotation in [True, False]:
                            self.run_convert_avsc_to_csharp("enumfield", system_text_json_annotation=system_text_json_annotation, newtonsoft_json_annotation=newtonsoft_json_annotation, avro_annotation=avro_annotation, pascal_properties=pascal_properties, system_xml_annotation=system_xml_annotation)


    def test_convert_telemetry_avsc_to_csharp_annotated(self):
        """ Test converting an telemetry.avsc file to C# """
        for system_text_json_annotation in [True, False]:
            for newtonsoft_json_annotation in [True, False]:
                for avro_annotation in [True, False]:
                    for pascal_properties in [True, False]:
                        for system_xml_annotation in [True, False]:
                            self.run_convert_avsc_to_csharp("telemetry", system_text_json_annotation=system_text_json_annotation, newtonsoft_json_annotation=newtonsoft_json_annotation, avro_annotation=avro_annotation, pascal_properties=pascal_properties, system_xml_annotation=system_xml_annotation)
        
    def test_convert_address_nn_avsc_to_csharp(self):
        """ Test converting an address.nn.avsc file to C# """
        self.run_convert_avsc_to_csharp("address-nn")
        
    def test_convert_twotypeunion_ann_avsc_to_csharp(self):
        """ Test converting an address.avsc file to C# """
        cwd = os.getcwd()
        avro_path = os.path.join(cwd, "test", "avsc", "twotypeunion.avsc")
        cs_path = os.path.join(tempfile.gettempdir(), "avrotize", "twotypeunion-cs")
        cs_test_path = os.path.join(tempfile.gettempdir(), "avrotize", "twotypeunion-cs-test")
        test_csproj = os.path.join(cwd, "test", "cs", "twotypeunion")
        if os.path.exists(cs_test_path):
            shutil.rmtree(cs_test_path, ignore_errors=True)
        if os.path.exists(cs_path):
            shutil.rmtree(cs_path, ignore_errors=True)
        os.makedirs(cs_test_path, exist_ok=True)
        os.makedirs(cs_path, exist_ok=True)
        
        copy_tree(test_csproj, cs_test_path)

        convert_avro_to_csharp(avro_path, cs_path, base_namespace="TwoTypeUnion", system_text_json_annotation=True, avro_annotation=True, pascal_properties=True)
        assert subprocess.check_call(
            ['dotnet', 'run', '--force'], cwd=cs_test_path, stdout=sys.stdout, stderr=sys.stderr, timeout=self.DOTNET_TIMEOUT) == 0
        
    def run_test_convert_twotypeunion_avsc_to_csharp(self, system_text_json_annotation=True, newtonsoft_json_annotation=True, avro_annotation=True, pascal_properties=True, system_xml_annotation=True):
        """ Test converting a twotypeunion.avsc file to C# """
        cwd = os.getcwd()
        avro_path = os.path.join(cwd, "test", "avsc", "twotypeunion.avsc")
        cs_path = os.path.join(tempfile.gettempdir(), "avrotize", "twotypeunion-cs")
        if os.path.exists(cs_path):
            shutil.rmtree(cs_path, ignore_errors=True)
        os.makedirs(cs_path, exist_ok=True)

        convert_avro_to_csharp(avro_path, cs_path, base_namespace="TwoTypeUnion", system_text_json_annotation=system_text_json_annotation, newtonsoft_json_annotation=newtonsoft_json_annotation, avro_annotation=avro_annotation, pascal_properties=pascal_properties, system_xml_annotation=system_xml_annotation)
        assert subprocess.check_call(
            ['dotnet', 'build'], cwd=cs_path, stdout=sys.stdout, stderr=sys.stderr, timeout=self.DOTNET_TIMEOUT) == 0
        
    def test_convert_twotypeunion_avsc_to_csharp_annotated(self):
        """ Test converting a twotypeunion.avsc file to C# """
        for system_text_json_annotation in [True, False]:
            for newtonsoft_json_annotation in [True, False]:
                for avro_annotation in [True, False]:
                    for pascal_properties in [True, False]:
                        for system_xml_annotation in [True, False]:
                            self.run_test_convert_twotypeunion_avsc_to_csharp(system_text_json_annotation=system_text_json_annotation, newtonsoft_json_annotation=newtonsoft_json_annotation, avro_annotation=avro_annotation, pascal_properties=pascal_properties, system_xml_annotation=system_xml_annotation)
        
        
    def test_convert_typemapunion_avsc_to_csharp(self):
        """ Test converting an address.avsc file to C# """
        cwd = os.getcwd()
        avro_path = os.path.join(cwd, "test", "avsc", "typemapunion.avsc")
        cs_path = os.path.join(tempfile.gettempdir(), "avrotize",  "typemapunion-cs")
        cs_test_path = os.path.join(tempfile.gettempdir(), "avrotize", "typemapunion-cs-test")
        test_csproj = os.path.join(cwd, "test", "cs", "typemapunion")
        
        if os.path.exists(cs_test_path):
            shutil.rmtree(cs_test_path, ignore_errors=True)
        if os.path.exists(cs_path):
            shutil.rmtree(cs_path, ignore_errors=True)
        os.makedirs(cs_test_path, exist_ok=True)
        os.makedirs(cs_path, exist_ok=True)
        
        copy_tree(test_csproj, cs_test_path)

        convert_avro_to_csharp(avro_path, cs_path, base_namespace="TypeMapUnion", system_text_json_annotation=True, pascal_properties=True)
        assert subprocess.check_call(
            ['dotnet', 'run', '--force'], cwd=cs_test_path, stdout=sys.stdout, stderr=sys.stderr, timeout=self.DOTNET_TIMEOUT) == 0
        
    def test_convert_typemapunion2_avsc_to_csharp(self):
        """ Test converting an address.avsc file to C# """
        cwd = os.getcwd()
        avro_path = os.path.join(cwd, "test", "avsc", "typemapunion2.avsc")
        cs_path = os.path.join(tempfile.gettempdir(), "avrotize", "typemapunion2-cs")
        #test_csproj = os.path.join(cwd, "test", "cs", "typemapunion2")
        if os.path.exists(cs_path):
            shutil.rmtree(cs_path, ignore_errors=True)
        os.makedirs(cs_path, exist_ok=True)

        convert_avro_to_csharp(avro_path, cs_path, base_namespace="TypeNameUnion", system_text_json_annotation=True, pascal_properties=True)
        assert subprocess.check_call(['dotnet', 'build', '--force'], cwd=cs_path, stdout=sys.stdout, stderr=sys.stderr, timeout=self.DOTNET_TIMEOUT) == 0

    def test_convert_primitiveunion_avsc_to_csharp(self):
        """ Test converting an primitiveunion.avsc file to C# """
        cwd = os.getcwd()
        avro_path = os.path.join(cwd, "test", "avsc", "primitiveunion.avsc")
        cs_path = os.path.join(tempfile.gettempdir(), "avrotize", "primitiveunion-cs")
        if os.path.exists(cs_path):
            shutil.rmtree(cs_path, ignore_errors=True)
        os.makedirs(cs_path, exist_ok=True)

        convert_avro_to_csharp(avro_path, cs_path, system_text_json_annotation=True, avro_annotation=True, pascal_properties=True)
        assert subprocess.check_call(['dotnet', 'build', '--force'], cwd=cs_path, stdout=sys.stdout, stderr=sys.stderr, timeout=self.DOTNET_TIMEOUT) == 0


    def test_convert_jfrog_pipelines_jsons_to_avro_to_csharp(self):
        """ Test converting a jfrog-pipelines.json file to C# """
        cwd = getcwd()
        jsons_path = path.join(cwd, "test", "jsons", "jfrog-pipelines.json")
        avro_path = path.join(tempfile.gettempdir(), "avrotize", "jfrog-pipelines.avsc")
        cs_path = path.join(tempfile.gettempdir(), "avrotize", "jfrog-pipelines-cs")
        if os.path.exists(cs_path):
            shutil.rmtree(cs_path, ignore_errors=True)
        os.makedirs(cs_path, exist_ok=True)

        convert_jsons_to_avro(jsons_path, avro_path)
        convert_avro_to_csharp(avro_path, cs_path)
        assert subprocess.check_call(
            ['dotnet', 'build'], cwd=cs_path, stdout=sys.stdout, stderr=sys.stderr, timeout=self.DOTNET_TIMEOUT) == 0

    def test_convert_jfrog_pipelines_jsons_to_avro_to_csharp_annotated(self):
        """ Test converting a jfrog-pipelines.json file to C# """
        cwd = getcwd()
        jsons_path = path.join(cwd, "test", "jsons", "jfrog-pipelines.json")
        avro_path = path.join(tempfile.gettempdir(), "avrotize", "jfrog-pipelines.avsc")
        cs_path = path.join(tempfile.gettempdir(), "avrotize", "jfrog-pipelines-cs-ann")
        if os.path.exists(cs_path):
            shutil.rmtree(cs_path, ignore_errors=True)
        os.makedirs(cs_path, exist_ok=True)

        convert_jsons_to_avro(jsons_path, avro_path)
        convert_avro_to_csharp(avro_path, cs_path, pascal_properties=True, avro_annotation=True,
                               system_text_json_annotation=True, newtonsoft_json_annotation=True, system_xml_annotation=True)
        assert subprocess.check_call(['dotnet', 'build'], cwd=cs_path, stdout=sys.stdout, stderr=sys.stderr, timeout=self.DOTNET_TIMEOUT) == 0

    def test_convert_discriminated_union_simple_jsons_to_avro_to_csharp(self):
        """ Test converting a simple discriminated union JSON Schema to C# """
        cwd = getcwd()
        jsons_path = path.join(cwd, "test", "jsons", "discriminated-union-simple.json")
        avro_path = path.join(tempfile.gettempdir(), "avrotize", "discriminated-union-simple.avsc")
        cs_path = path.join(tempfile.gettempdir(), "avrotize", "discriminated-union-simple-cs")
        if os.path.exists(cs_path):
            shutil.rmtree(cs_path, ignore_errors=True)
        os.makedirs(cs_path, exist_ok=True)

        convert_jsons_to_avro(jsons_path, avro_path)
        convert_avro_to_csharp(avro_path, cs_path, pascal_properties=True,
                               system_text_json_annotation=True)
        assert subprocess.check_call(['dotnet', 'test'], cwd=cs_path, stdout=sys.stdout, stderr=sys.stderr) == 0

    def test_project_name_parameter(self):
        """ Test the project_name parameter for separating project naming from namespace """
        cwd = os.getcwd()
        avro_path = os.path.join(cwd, "test", "avsc", "address.avsc")
        cs_path = os.path.join(tempfile.gettempdir(), "avrotize", "project-name-test-cs")
        if os.path.exists(cs_path):
            shutil.rmtree(cs_path, ignore_errors=True)
        os.makedirs(cs_path, exist_ok=True)

        # Test with explicit project_name different from namespace
        convert_avro_to_csharp(
            avro_path, 
            cs_path, 
            base_namespace='Com.Example.Address',
            project_name='MyCustomProject',
            system_text_json_annotation=True
        )
        
        # Verify .sln file uses project_name
        sln_files = [f for f in os.listdir(cs_path) if f.endswith('.sln')]
        assert len(sln_files) == 1, f"Expected 1 .sln file, found {len(sln_files)}"
        assert sln_files[0] == 'MyCustomProject.sln', f"Expected MyCustomProject.sln, got {sln_files[0]}"
        
        # Verify src .csproj file uses project_name
        src_dir = os.path.join(cs_path, 'src')
        src_csproj_files = [f for f in os.listdir(src_dir) if f.endswith('.csproj')]
        assert len(src_csproj_files) == 1, f"Expected 1 src .csproj file, found {len(src_csproj_files)}"
        assert src_csproj_files[0] == 'MyCustomProject.csproj', f"Expected MyCustomProject.csproj, got {src_csproj_files[0]}"
        
        # Verify test .csproj file uses project_name
        test_dir = os.path.join(cs_path, 'test')
        test_csproj_files = [f for f in os.listdir(test_dir) if f.endswith('.csproj')]
        assert len(test_csproj_files) == 1, f"Expected 1 test .csproj file, found {len(test_csproj_files)}"
        assert test_csproj_files[0] == 'MyCustomProject.Test.csproj', f"Expected MyCustomProject.Test.csproj, got {test_csproj_files[0]}"
        
        # Verify test .csproj ProjectReference uses project_name
        test_csproj_path = os.path.join(test_dir, test_csproj_files[0])
        with open(test_csproj_path, 'r', encoding='utf-8') as f:
            test_csproj_content = f.read()
        assert '../src/MyCustomProject.csproj' in test_csproj_content, \
            "Test .csproj should reference ../src/MyCustomProject.csproj"
        assert '../src/.csproj' not in test_csproj_content, \
            "Test .csproj should not have broken reference to ../src/.csproj"
        
        # Verify generated code uses base_namespace
        cs_files = []
        for root, dirs, files in os.walk(src_dir):
            cs_files.extend([os.path.join(root, f) for f in files if f.endswith('.cs')])
        assert len(cs_files) > 0, "No .cs files generated"
        
        # Check namespace in at least one generated file
        with open(cs_files[0], 'r', encoding='utf-8') as f:
            cs_content = f.read()
        assert 'namespace Com.Example.Address' in cs_content, \
            "Generated code should use base_namespace (Com.Example.Address)"
        
        # Verify project builds successfully
        assert subprocess.check_call(
            ['dotnet', 'build'], cwd=cs_path, stdout=sys.stdout, stderr=sys.stderr, timeout=self.DOTNET_TIMEOUT) == 0
    
    def test_project_name_backward_compatibility(self):
        """ Test that not providing project_name still works (backward compatibility) """
        cwd = os.getcwd()
        avro_path = os.path.join(cwd, "test", "avsc", "address.avsc")
        cs_path = os.path.join(tempfile.gettempdir(), "avrotize", "backward-compat-test-cs")
        if os.path.exists(cs_path):
            shutil.rmtree(cs_path, ignore_errors=True)
        os.makedirs(cs_path, exist_ok=True)

        # Test without project_name (should use base_namespace as before)
        convert_avro_to_csharp(
            avro_path, 
            cs_path, 
            base_namespace='BackwardCompatTest',
            system_text_json_annotation=True
        )
        
        # Verify files use base_namespace as project name (backward compatible behavior)
        sln_files = [f for f in os.listdir(cs_path) if f.endswith('.sln')]
        assert 'BackwardCompatTest.sln' in sln_files, \
            "Without project_name, should use base_namespace for .sln"
        
        src_csproj_files = [f for f in os.listdir(os.path.join(cs_path, 'src')) if f.endswith('.csproj')]
        assert 'BackwardCompatTest.csproj' in src_csproj_files, \
            "Without project_name, should use base_namespace for .csproj"
        
        # Verify project builds successfully
        assert subprocess.check_call(
            ['dotnet', 'build'], cwd=cs_path, stdout=sys.stdout, stderr=sys.stderr, timeout=self.DOTNET_TIMEOUT) == 0
    
    def test_convert_alltypes_optional_avsc_to_csharp(self):
        """ Test converting alltypes-optional.avsc file with all Avro types as optional """
        self.run_convert_avsc_to_csharp("alltypes-optional")
    
    def test_convert_alltypes_optional_avsc_to_csharp_annotated(self):
        """ Test converting alltypes-optional.avsc file with all Avro types as optional with annotations (excluding XML and Avro due to serialization limitations with complex optional types) """
        for system_text_json_annotation in [True, False]:
            for newtonsoft_json_annotation in [True, False]:
                for pascal_properties in [True, False]:
                    # Skip avro_annotation and system_xml_annotation due to serialization issues with complex optional types
                    self.run_convert_avsc_to_csharp("alltypes-optional", system_text_json_annotation=system_text_json_annotation, newtonsoft_json_annotation=newtonsoft_json_annotation, avro_annotation=False, pascal_properties=pascal_properties, system_xml_annotation=False)<|MERGE_RESOLUTION|>--- conflicted
+++ resolved
@@ -20,14 +20,10 @@
 
 class TestAvroToCSharp(unittest.TestCase):
     
-<<<<<<< HEAD
-    def run_convert_avsc_to_csharp(self, avsc_name, system_text_json_annotation=False, newtonsoft_json_annotation=False, avro_annotation=False, system_xml_annotation=False, pascal_properties=False, protobuf_net_annotation=False):
-=======
     # Timeout in seconds for dotnet commands
     DOTNET_TIMEOUT = 120
     
-    def run_convert_avsc_to_csharp(self, avsc_name, system_text_json_annotation=False, newtonsoft_json_annotation=False, avro_annotation=False, system_xml_annotation=False, pascal_properties=False):
->>>>>>> 9af07c19
+    def run_convert_avsc_to_csharp(self, avsc_name, system_text_json_annotation=False, newtonsoft_json_annotation=False, avro_annotation=False, system_xml_annotation=False, pascal_properties=False, protobuf_net_annotation=False):
         """ Test converting an avsc file to C# """
         cwd = os.getcwd()
         avro_path = os.path.join(cwd, "test", "avsc", avsc_name + ".avsc")
